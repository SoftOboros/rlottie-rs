--- conflicted
+++ resolved
@@ -59,13 +59,8 @@
 ---
 ## 5 Feature‑Parity Checklist
 - [x] Shape solid fills & strokes → uses engine 2 + renderer 4
-<<<<<<< HEAD
-- [ ] Gradients (linear, radial) → extend Paint enum
-- [ ] TrimPaths → apply length mask during tessellation
-=======
 - [x] Gradients (linear, radial) → extend Paint enum
 - [x] TrimPaths → apply length mask during tessellation
->>>>>>> e9388d6a
 - [x] Masks / Mattes → layer compositing with stencil buffer
 - [ ] Rounded corners → path boolean ops or explicit arc segments
 - [ ] Pre‑comp layers → recursive `Composition` render
