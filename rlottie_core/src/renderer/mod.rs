//! Module: rendering backends
//! Mirrors: rlottie/src/vpainter.cpp (simplified)

pub mod cpu;
<<<<<<< HEAD
pub use cpu::*;
=======
#[cfg(all(target_arch = "wasm32", feature = "wasm"))]
pub mod wasm;
>>>>>>> 165b83c2
<|MERGE_RESOLUTION|>--- conflicted
+++ resolved
@@ -2,9 +2,7 @@
 //! Mirrors: rlottie/src/vpainter.cpp (simplified)
 
 pub mod cpu;
-<<<<<<< HEAD
 pub use cpu::*;
-=======
+
 #[cfg(all(target_arch = "wasm32", feature = "wasm"))]
-pub mod wasm;
->>>>>>> 165b83c2
+pub mod wasm;