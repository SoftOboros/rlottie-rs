// Copyright © SoftOboros Technology, Inc.
// SPDX-License-Identifier: MIT
//! Module: JSON composition loader
//! Mirrors: rlottie/src/lottie/lottiecomposition.cpp

<<<<<<< HEAD
use crate::types::{Color, Composition, Layer, PathCommand, PreCompLayer, ShapeLayer, Vec2};
=======
use crate::types::{Color, Composition, Layer, MatteType, PathCommand, ShapeLayer, Vec2};
>>>>>>> edd6d45d
use serde_json::Value;
use std::collections::HashMap;
use std::io::Read;

/// Load a composition from a reader containing Lottie JSON.
pub fn from_reader<R: Read>(mut reader: R) -> Result<Composition, Box<dyn std::error::Error>> {
    let mut s = String::new();
    reader.read_to_string(&mut s)?;
    let root: Value = serde_json::from_str(&s)?;
    let width = root.get("w").and_then(Value::as_u64).unwrap_or(0) as u32;
    let height = root.get("h").and_then(Value::as_u64).unwrap_or(0) as u32;
    let start = root.get("ip").and_then(Value::as_f64).unwrap_or(0.0) as u32;
    let end = root.get("op").and_then(Value::as_f64).unwrap_or(0.0) as u32;
    let fps = root.get("fr").and_then(Value::as_f64).unwrap_or(0.0) as f32;
<<<<<<< HEAD
    let mut assets = HashMap::new();
    if let Some(asset_arr) = root.get("assets").and_then(Value::as_array) {
        for asset in asset_arr {
            if let Some(id) = asset.get("id").and_then(Value::as_str) {
                assets.insert(id.to_string(), asset.clone());
=======
    let mut layers = Vec::new();
    if let Some(layer_arr) = root.get("layers").and_then(Value::as_array) {
        for layer in layer_arr {
            if layer.get("ty").and_then(Value::as_i64) == Some(4) {
                let mut paths = Vec::new();
                let mut fill = None;
                let mut stroke = None;
                let mut stroke_width = 1.0;
                let is_mask = layer.get("td").and_then(Value::as_i64) == Some(1);
                let matte = match layer.get("tt").and_then(Value::as_i64) {
                    Some(1) => Some(MatteType::Alpha),
                    Some(2) => Some(MatteType::AlphaInv),
                    _ => None,
                };
                let mut trim: Option<(f32, f32)> = None;
                if let Some(shape_arr) = layer.get("shapes").and_then(Value::as_array) {
                    for shape in shape_arr {
                        if let Some(ty) = shape.get("ty").and_then(Value::as_str) {
                            match ty {
                                "sh" => {
                                    if let Some(d) = shape
                                        .get("ks")
                                        .and_then(|k| k.get("d"))
                                        .and_then(Value::as_str)
                                    {
                                        paths.push(parse_path(d));
                                    }
                                }
                                "fl" => {
                                    fill = parse_color(shape);
                                }
                                "st" => {
                                    stroke = parse_color(shape);
                                    if let Some(w) = shape
                                        .get("w")
                                        .and_then(|k| k.get("k"))
                                        .and_then(Value::as_f64)
                                    {
                                        stroke_width = w as f32;
                                    }
                                }
                                "tm" => {
                                    let s = shape
                                        .get("s")
                                        .and_then(|v| v.get("k"))
                                        .and_then(Value::as_f64)
                                        .unwrap_or(0.0)
                                        as f32
                                        / 100.0;
                                    let e = shape
                                        .get("e")
                                        .and_then(|v| v.get("k"))
                                        .and_then(Value::as_f64)
                                        .unwrap_or(1.0)
                                        as f32
                                        / 100.0;
                                    trim = Some((s, e));
                                }
                                _ => {}
                            }
                        }
                    }
                }
                layers.push(Layer::Shape(ShapeLayer {
                    paths,
                    fill,
                    stroke,
                    stroke_width,
                    mask: None,
                    animators: HashMap::new(),
                    is_mask,
                    matte,
                    trim,
                }));
>>>>>>> edd6d45d
            }
        }
    }
    let layers = root
        .get("layers")
        .and_then(Value::as_array)
        .map(|arr| parse_layers(arr, &assets, width, height, fps))
        .unwrap_or_default();
    Ok(Composition {
        width,
        height,
        start_frame: start,
        end_frame: end,
        fps,
        layers,
    })
}

/// Load a composition directly from a byte slice containing Lottie JSON.
pub fn from_slice(data: &[u8]) -> Result<Composition, Box<dyn std::error::Error>> {
    let cursor = std::io::Cursor::new(data);
    from_reader(cursor)
}

fn parse_layers(
    arr: &[Value],
    assets: &HashMap<String, Value>,
    width: u32,
    height: u32,
    fps: f32,
) -> Vec<Layer> {
    let mut out = Vec::new();
    for layer in arr {
        if let Some(l) = parse_layer(layer, assets, width, height, fps) {
            out.push(l);
        }
    }
    out
}

fn parse_layer(
    layer: &Value,
    assets: &HashMap<String, Value>,
    width: u32,
    height: u32,
    fps: f32,
) -> Option<Layer> {
    match layer.get("ty").and_then(Value::as_i64)? {
        4 => {
            let mut paths = Vec::new();
            let mut fill = None;
            let mut stroke = None;
            let mut stroke_width = 1.0;
            if let Some(shape_arr) = layer.get("shapes").and_then(Value::as_array) {
                for shape in shape_arr {
                    if let Some(ty) = shape.get("ty").and_then(Value::as_str) {
                        match ty {
                            "sh" => {
                                if let Some(d) = shape
                                    .get("ks")
                                    .and_then(|k| k.get("d"))
                                    .and_then(Value::as_str)
                                {
                                    paths.push(parse_path(d));
                                }
                            }
                            "fl" => fill = parse_color(shape),
                            "st" => {
                                stroke = parse_color(shape);
                                if let Some(w) = shape
                                    .get("w")
                                    .and_then(|k| k.get("k"))
                                    .and_then(Value::as_f64)
                                {
                                    stroke_width = w as f32;
                                }
                            }
                            _ => {}
                        }
                    }
                }
            }
            Some(Layer::Shape(ShapeLayer {
                paths,
                fill,
                stroke,
                stroke_width,
                animators: HashMap::new(),
            }))
        }
        0 => {
            let ref_id = layer.get("refId").and_then(Value::as_str)?;
            if let Some(asset) = assets.get(ref_id) {
                if let Some(arr) = asset.get("layers").and_then(Value::as_array) {
                    let comp = Composition {
                        width,
                        height,
                        start_frame: 0,
                        end_frame: 0,
                        fps,
                        layers: parse_layers(arr, assets, width, height, fps),
                    };
                    return Some(Layer::PreComp(PreCompLayer {
                        comp: Box::new(comp),
                    }));
                }
            }
            None
        }
        _ => None,
    }
}

/// Parse a simple path string using m/l/c/o verbs.
fn parse_path(data: &str) -> Vec<PathCommand> {
    let mut cmds = Vec::new();
    let mut it = data.split_whitespace();
    while let Some(tok) = it.next() {
        match tok {
            "m" => {
                let x: f32 = it.next().unwrap_or("0").parse().unwrap_or(0.0);
                let y: f32 = it.next().unwrap_or("0").parse().unwrap_or(0.0);
                cmds.push(PathCommand::MoveTo(Vec2 { x, y }));
            }
            "l" => {
                let x: f32 = it.next().unwrap_or("0").parse().unwrap_or(0.0);
                let y: f32 = it.next().unwrap_or("0").parse().unwrap_or(0.0);
                cmds.push(PathCommand::LineTo(Vec2 { x, y }));
            }
            "c" => {
                let x1: f32 = it.next().unwrap_or("0").parse().unwrap_or(0.0);
                let y1: f32 = it.next().unwrap_or("0").parse().unwrap_or(0.0);
                let x2: f32 = it.next().unwrap_or("0").parse().unwrap_or(0.0);
                let y2: f32 = it.next().unwrap_or("0").parse().unwrap_or(0.0);
                let x: f32 = it.next().unwrap_or("0").parse().unwrap_or(0.0);
                let y: f32 = it.next().unwrap_or("0").parse().unwrap_or(0.0);
                cmds.push(PathCommand::CubicTo(
                    Vec2 { x: x1, y: y1 },
                    Vec2 { x: x2, y: y2 },
                    Vec2 { x, y },
                ));
            }
            "o" => cmds.push(PathCommand::Close),
            _ => {}
        }
    }
    cmds
}

fn parse_color(obj: &Value) -> Option<Color> {
    if let Some(arr) = obj
        .get("c")
        .and_then(|c| c.get("k"))
        .and_then(Value::as_array)
    {
        if arr.len() >= 4 {
            let r = arr[0].as_f64().unwrap_or(0.0);
            let g = arr[1].as_f64().unwrap_or(0.0);
            let b = arr[2].as_f64().unwrap_or(0.0);
            let a = arr[3].as_f64().unwrap_or(1.0);
            return Some(Color {
                r: (r * 255.0) as u8,
                g: (g * 255.0) as u8,
                b: (b * 255.0) as u8,
                a: (a * 255.0) as u8,
            });
        }
    }
    None
}

#[cfg(test)]
mod tests {
    use super::*;
    use std::fs::File;
    use std::io::Read;

    #[test]
    fn parse_min_shape() {
        let path =
            std::path::Path::new(env!("CARGO_MANIFEST_DIR")).join("../tests/data/min_shape.json");
        let file = File::open(path).unwrap();
        let comp = from_reader(file).unwrap();
        assert_eq!(comp.layers.len(), 1);
    }

    #[test]
    fn from_slice_matches_reader() {
        let path =
            std::path::Path::new(env!("CARGO_MANIFEST_DIR")).join("../tests/data/min_shape.json");
        let mut bytes = Vec::new();
        File::open(&path).unwrap().read_to_end(&mut bytes).unwrap();
        let from_reader_comp = from_reader(File::open(&path).unwrap()).unwrap();
        let from_slice_comp = from_slice(&bytes).unwrap();
        assert_eq!(from_reader_comp.layers.len(), from_slice_comp.layers.len());
    }

    #[test]
    fn parse_fill_stroke() {
        let path =
            std::path::Path::new(env!("CARGO_MANIFEST_DIR")).join("../tests/data/fill_stroke.json");
        let file = File::open(path).unwrap();
        let comp = from_reader(file).unwrap();
        if let Layer::Shape(shape) = &comp.layers[0] {
            assert!(shape.fill.is_some());
            assert!(shape.stroke.is_some());
        } else {
            panic!("expected shape layer");
        }
    }
}<|MERGE_RESOLUTION|>--- conflicted
+++ resolved
@@ -3,11 +3,7 @@
 //! Module: JSON composition loader
 //! Mirrors: rlottie/src/lottie/lottiecomposition.cpp
 
-<<<<<<< HEAD
-use crate::types::{Color, Composition, Layer, PathCommand, PreCompLayer, ShapeLayer, Vec2};
-=======
-use crate::types::{Color, Composition, Layer, MatteType, PathCommand, ShapeLayer, Vec2};
->>>>>>> edd6d45d
+use crate::types::{Color, Composition, Layer, PathCommand, MatteType, PathCommand, ShapeLayer, Vec2};
 use serde_json::Value;
 use std::collections::HashMap;
 use std::io::Read;
@@ -22,13 +18,6 @@
     let start = root.get("ip").and_then(Value::as_f64).unwrap_or(0.0) as u32;
     let end = root.get("op").and_then(Value::as_f64).unwrap_or(0.0) as u32;
     let fps = root.get("fr").and_then(Value::as_f64).unwrap_or(0.0) as f32;
-<<<<<<< HEAD
-    let mut assets = HashMap::new();
-    if let Some(asset_arr) = root.get("assets").and_then(Value::as_array) {
-        for asset in asset_arr {
-            if let Some(id) = asset.get("id").and_then(Value::as_str) {
-                assets.insert(id.to_string(), asset.clone());
-=======
     let mut layers = Vec::new();
     if let Some(layer_arr) = root.get("layers").and_then(Value::as_array) {
         for layer in layer_arr {
@@ -103,7 +92,6 @@
                     matte,
                     trim,
                 }));
->>>>>>> edd6d45d
             }
         }
     }
