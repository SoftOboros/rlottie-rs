--- conflicted
+++ resolved
@@ -19,8 +19,5 @@
 wasm-bindgen = { version = "0.2", optional = true }
 
 [dev-dependencies]
-<<<<<<< HEAD
 proptest = "1"
-=======
-image = "0.25.6"
->>>>>>> dd85c317
+image = "0.25.6"